--- conflicted
+++ resolved
@@ -7,15 +7,9 @@
 import logging
 
 try:
-<<<<<<< HEAD
-    from urllib.parse import urljoin
-except:
-    from urlparse import urljoin
-=======
 	from urllib.parse import urljoin
 except ImportError:
 	from urlparse import urljoin
->>>>>>> bf7c766e
 
 from ._collections import RecentlyUsedContainer
 from .connectionpool import HTTPConnectionPool, HTTPSConnectionPool
