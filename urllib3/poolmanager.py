from __future__ import absolute_import
import collections
import functools
import logging

from ._collections import RecentlyUsedContainer
from .base import DEFAULT_PORTS
from .connectionpool import HTTPConnectionPool, HTTPSConnectionPool
from .exceptions import LocationValueError, MaxRetryError, ProxySchemeUnknown
from .packages.six.moves.urllib.parse import urljoin
from .request import RequestMethods
from .util.url import parse_url
from .util.retry import Retry


__all__ = ['PoolManager', 'ProxyManager', 'proxy_from_url']


log = logging.getLogger(__name__)

SSL_KEYWORDS = ('key_file', 'cert_file', 'cert_reqs', 'ca_certs',
                'ssl_version', 'ca_cert_dir', 'ssl_context')

<<<<<<< HEAD
# The base fields to use when determining what pool to get a connection from;
# these do not rely on the ``connection_pool_kw`` and can be determined by the
# URL and potentially the ``urllib3.base.DEFAULT_PORTS`` dictionary.
#
# All custom key schemes should include the fields in this key at a minimum.
BasePoolKey = collections.namedtuple('BasePoolKey', ('scheme', 'host', 'port'))

# The fields to use when determining what pool to get a HTTP and HTTPS
# connection from. All additional fields must be present in the PoolManager's
# ``connection_pool_kw`` instance variable.
HTTPPoolKey = collections.namedtuple(
    'HTTPPoolKey', BasePoolKey._fields + ('timeout', 'retries',
                                          'block', 'source_address')
)
HTTPSPoolKey = collections.namedtuple(
    'HTTPSPoolKey', HTTPPoolKey._fields + SSL_KEYWORDS
=======
# All known keyword arguments that could be provided to the pool manager, its
# pools, or the underlying connections. This is used to construct a pool key.
_key_fields = (
    'key_scheme',  # str
    'key_host',  # str
    'key_port',  # int
    'key_timeout',  # int or float or Timeout
    'key_retries',  # int or Retry
    'key_strict',  # bool
    'key_block',  # bool
    'key_source_address',  # str
    'key_key_file',  # str
    'key_cert_file',  # str
    'key_cert_reqs',  # str
    'key_ca_certs',  # str
    'key_ssl_version',  # str
    'key_ca_cert_dir',  # str
    'key_ssl_context',  # instance of ssl.SSLContext or urllib3.util.ssl_.SSLContext
    'key_maxsize',  # int
    'key_headers',  # dict
    'key__proxy',  # parsed proxy url
    'key__proxy_headers',  # dict
    'key_socket_options',  # list of (level (int), optname (int), value (int or str)) tuples
    'key__socks_options',  # dict
>>>>>>> 1e7174b3
)

#: The namedtuple class used to construct keys for the connection pool.
#: All custom key schemes should include the fields in this key at a minimum.
PoolKey = collections.namedtuple('PoolKey', _key_fields)


def _default_key_normalizer(key_class, request_context):
    """
    Create a pool key out of a request context dictionary.

    According to RFC 3986, both the scheme and host are case-insensitive.
    Therefore, this function normalizes both before constructing the pool
    key for an HTTPS request. If you wish to change this behaviour, provide
    alternate callables to ``key_fn_by_scheme``.

    :param key_class:
        The class to use when constructing the key. This should be a namedtuple
        with the ``scheme`` and ``host`` keys at a minimum.
    :type  key_class: namedtuple
    :param request_context:
        A dictionary-like object that contain the context for a request.
    :type  request_context: dict

    :return: A namedtuple that can be used as a connection pool key.
    :rtype:  PoolKey
    """
    # Since we mutate the dictionary, make a copy first
    context = request_context.copy()
    context['scheme'] = context['scheme'].lower()
    context['host'] = context['host'].lower()

    # These are both dictionaries and need to be transformed into frozensets
    for key in ('headers', '_proxy_headers', '_socks_options'):
        if key in context and context[key] is not None:
            context[key] = frozenset(context[key].items())

    # Map the kwargs to the names in the namedtuple - this is necessary since
    # namedtuples can't have fields starting with '_'.
    for key in list(context.keys()):
        context['key_' + key] = context.pop(key)

    # Default to ``None`` for keys missing from the context
    for field in key_class._fields:
        if field not in context:
            context[field] = None

    return key_class(**context)


#: A dictionary that maps a scheme to a callable that creates a pool key.
#: This can be used to alter the way pool keys are constructed, if desired.
#: Each PoolManager makes a copy of this dictionary so they can be configured
#: globally here, or individually on the instance.
key_fn_by_scheme = {
    'http': functools.partial(_default_key_normalizer, PoolKey),
    'https': functools.partial(_default_key_normalizer, PoolKey),
}

pool_classes_by_scheme = {
    'http': HTTPConnectionPool,
    'https': HTTPSConnectionPool,
}


class PoolManager(RequestMethods):
    """
    Allows for arbitrary requests while transparently keeping track of
    necessary connection pools for you.

    :param num_pools:
        Number of connection pools to cache before discarding the least
        recently used pool.

    :param headers:
        Headers to include with all requests, unless other headers are given
        explicitly.

    :param \\**connection_pool_kw:
        Additional parameters are used to create fresh
        :class:`urllib3.connectionpool.ConnectionPool` instances.

    Example::

        >>> manager = PoolManager(num_pools=2)
        >>> r = manager.request('GET', 'http://google.com/')
        >>> r = manager.request('GET', 'http://google.com/mail')
        >>> r = manager.request('GET', 'http://yahoo.com/')
        >>> len(manager.pools)
        2

    """

    proxy = None

    def __init__(self, num_pools=10, headers=None, **connection_pool_kw):
        RequestMethods.__init__(self, headers)
        self.connection_pool_kw = connection_pool_kw
        self.pools = RecentlyUsedContainer(num_pools,
                                           dispose_func=lambda p: p.close())

        # Locally set the pool classes and keys so other PoolManagers can
        # override them.
        self.pool_classes_by_scheme = pool_classes_by_scheme
        self.key_fn_by_scheme = key_fn_by_scheme.copy()

    def __enter__(self):
        return self

    def __exit__(self, exc_type, exc_val, exc_tb):
        self.clear()
        # Return False to re-raise any potential exceptions
        return False

    def _new_pool(self, scheme, host, port, request_context=None):
        """
        Create a new :class:`ConnectionPool` based on host, port, scheme, and
        any additional pool keyword arguments.

        If ``request_context`` is provided, it is provided as keyword arguments
        to the pool class used. This method is used to actually create the
        connection pools handed out by :meth:`connection_from_url` and
        companion methods. It is intended to be overridden for customization.
        """
        pool_cls = self.pool_classes_by_scheme[scheme]
        if request_context is None:
            request_context = self.connection_pool_kw.copy()

        # Although the context has everything necessary to create the pool,
        # this function has historically only used the scheme, host, and port
        # in the positional args. When an API change is acceptable these can
        # be removed.
        for key in ('scheme', 'host', 'port'):
            request_context.pop(key, None)

        if scheme == 'http':
            for kw in SSL_KEYWORDS:
                request_context.pop(kw, None)

        return pool_cls(host, port, **request_context)

    def clear(self):
        """
        Empty our store of pools and direct them all to close.

        This will not affect in-flight connections, but they will not be
        re-used after completion.
        """
        self.pools.clear()

    def connection_from_host(self, host, port=None, scheme='http', pool_kwargs=None):
        """
        Get a :class:`ConnectionPool` based on the host, port, and scheme.

        If ``port`` isn't given, it will be derived from the ``scheme`` using
<<<<<<< HEAD
        ``urllib3.base.DEFAULT_PORTS``.
=======
        ``urllib3.connectionpool.port_by_scheme``. If ``pool_kwargs`` is
        provided, it is merged with the instance's ``connection_pool_kw``
        variable and used to create the new connection pool, if one is
        needed.
>>>>>>> 1e7174b3
        """

        if not host:
            raise LocationValueError("No host specified.")

        request_context = self._merge_pool_kwargs(pool_kwargs)
        request_context['scheme'] = scheme or 'http'
        if not port:
            port = DEFAULT_PORTS.get(request_context['scheme'].lower(), 80)
        request_context['port'] = port
        request_context['host'] = host

        return self.connection_from_context(request_context)

    def connection_from_context(self, request_context):
        """
        Get a :class:`ConnectionPool` based on the request context.

        ``request_context`` must at least contain the ``scheme`` key and its
        value must be a key in ``key_fn_by_scheme`` instance variable.
        """
        scheme = request_context['scheme'].lower()
        pool_key_constructor = self.key_fn_by_scheme[scheme]
        pool_key = pool_key_constructor(request_context)

        return self.connection_from_pool_key(pool_key, request_context=request_context)

    def connection_from_pool_key(self, pool_key, request_context=None):
        """
        Get a :class:`ConnectionPool` based on the provided pool key.

        ``pool_key`` should be a namedtuple that only contains immutable
        objects. At a minimum it must have the ``scheme``, ``host``, and
        ``port`` fields.
        """
        with self.pools.lock:
            # If the scheme, host, or port doesn't match existing open
            # connections, open a new ConnectionPool.
            pool = self.pools.get(pool_key)
            if pool:
                return pool

            # Make a fresh ConnectionPool of the desired type
            scheme = request_context['scheme']
            host = request_context['host']
            port = request_context['port']
            pool = self._new_pool(scheme, host, port, request_context=request_context)
            self.pools[pool_key] = pool

        return pool

    def connection_from_url(self, url, pool_kwargs=None):
        """
        Similar to :func:`urllib3.connectionpool.connection_from_url`.

        If ``pool_kwargs`` is not provided and a new pool needs to be
        constructed, ``self.connection_pool_kw`` is used to initialize
        the :class:`urllib3.connectionpool.ConnectionPool`. If ``pool_kwargs``
        is provided, it is used instead. Note that if a new pool does not
        need to be created for the request, the provided ``pool_kwargs`` are
        not used.
        """
        u = parse_url(url)
        return self.connection_from_host(u.host, port=u.port, scheme=u.scheme,
                                         pool_kwargs=pool_kwargs)

    def _merge_pool_kwargs(self, override):
        """
        Merge a dictionary of override values for self.connection_pool_kw.

        This does not modify self.connection_pool_kw and returns a new dict.
        Any keys in the override dictionary with a value of ``None`` are
        removed from the merged dictionary.
        """
        base_pool_kwargs = self.connection_pool_kw.copy()
        if override:
            for key, value in override.items():
                if value is None:
                    try:
                        del base_pool_kwargs[key]
                    except KeyError:
                        pass
                else:
                    base_pool_kwargs[key] = value
        return base_pool_kwargs

    def urlopen(self, method, url, redirect=True, **kw):
        """
        Same as :meth:`urllib3.connectionpool.HTTPConnectionPool.urlopen`
        with custom cross-host redirect logic and only sends the request-uri
        portion of the ``url``.

        The given ``url`` parameter must be absolute, such that an appropriate
        :class:`urllib3.connectionpool.ConnectionPool` can be chosen for it.
        """
        u = parse_url(url)
        conn = self.connection_from_host(u.host, port=u.port, scheme=u.scheme)

        kw['assert_same_host'] = False
        kw['redirect'] = False
        if 'headers' not in kw:
            kw['headers'] = self.headers

        if self.proxy is not None and u.scheme == "http":
            response = conn.urlopen(method, url, **kw)
        else:
            response = conn.urlopen(method, u.request_uri, **kw)

        redirect_location = redirect and response.get_redirect_location()
        if not redirect_location:
            return response

        # Support relative URLs for redirecting.
        redirect_location = urljoin(url, redirect_location)

        # RFC 7231, Section 6.4.4
        if response.status == 303:
            method = 'GET'

        retries = kw.get('retries')
        if not isinstance(retries, Retry):
            retries = Retry.from_int(retries, redirect=redirect)

        try:
            retries = retries.increment(method, url, response=response, _pool=conn)
        except MaxRetryError:
            if retries.raise_on_redirect:
                raise
            return response

        kw['retries'] = retries
        kw['redirect'] = redirect

        log.info("Redirecting %s -> %s", url, redirect_location)
        return self.urlopen(method, redirect_location, **kw)


class ProxyManager(PoolManager):
    """
    Behaves just like :class:`PoolManager`, but sends all requests through
    the defined proxy, using the CONNECT method for HTTPS URLs.

    :param proxy_url:
        The URL of the proxy to be used.

    :param proxy_headers:
        A dictionary contaning headers that will be sent to the proxy. In case
        of HTTP they are being sent with each request, while in the
        HTTPS/CONNECT case they are sent only once. Could be used for proxy
        authentication.

    Example:
        >>> proxy = urllib3.ProxyManager('http://localhost:3128/')
        >>> r1 = proxy.request('GET', 'http://google.com/')
        >>> r2 = proxy.request('GET', 'http://httpbin.org/')
        >>> len(proxy.pools)
        1
        >>> r3 = proxy.request('GET', 'https://httpbin.org/')
        >>> r4 = proxy.request('GET', 'https://twitter.com/')
        >>> len(proxy.pools)
        3

    """

    def __init__(self, proxy_url, num_pools=10, headers=None,
                 proxy_headers=None, **connection_pool_kw):

        if isinstance(proxy_url, HTTPConnectionPool):
            proxy_url = '%s://%s:%i' % (proxy_url.scheme, proxy_url.host,
                                        proxy_url.port)
        proxy = parse_url(proxy_url)
        if not proxy.port:
            port = DEFAULT_PORTS.get(proxy.scheme, 80)
            proxy = proxy._replace(port=port)

        if proxy.scheme not in ("http", "https"):
            raise ProxySchemeUnknown(proxy.scheme)

        self.proxy = proxy
        self.proxy_headers = proxy_headers or {}

        connection_pool_kw['_proxy'] = self.proxy
        connection_pool_kw['_proxy_headers'] = self.proxy_headers

        super(ProxyManager, self).__init__(
            num_pools, headers, **connection_pool_kw)

    def connection_from_host(self, host, port=None, scheme='http', pool_kwargs=None):
        if scheme == "https":
            return super(ProxyManager, self).connection_from_host(
                host, port, scheme, pool_kwargs=pool_kwargs)

        return super(ProxyManager, self).connection_from_host(
            self.proxy.host, self.proxy.port, self.proxy.scheme, pool_kwargs=pool_kwargs)

    def _set_proxy_headers(self, url, headers=None):
        """
        Sets headers needed by proxies: specifically, the Accept and Host
        headers. Only sets headers not provided by the user.
        """
        headers_ = {'Accept': '*/*'}

        netloc = parse_url(url).netloc
        if netloc:
            headers_['Host'] = netloc

        if headers:
            headers_.update(headers)
        return headers_

    def urlopen(self, method, url, redirect=True, **kw):
        "Same as HTTP(S)ConnectionPool.urlopen, ``url`` must be absolute."
        u = parse_url(url)

        if u.scheme == "http":
            # For proxied HTTPS requests, httplib sets the necessary headers
            # on the CONNECT to the proxy. For HTTP, we'll definitely
            # need to set 'Host' at the very least.
            headers = kw.get('headers', self.headers)
            kw['headers'] = self._set_proxy_headers(url, headers)

        return super(ProxyManager, self).urlopen(method, url, redirect=redirect, **kw)


def proxy_from_url(url, **kw):
    return ProxyManager(proxy_url=url, **kw)<|MERGE_RESOLUTION|>--- conflicted
+++ resolved
@@ -21,24 +21,6 @@
 SSL_KEYWORDS = ('key_file', 'cert_file', 'cert_reqs', 'ca_certs',
                 'ssl_version', 'ca_cert_dir', 'ssl_context')
 
-<<<<<<< HEAD
-# The base fields to use when determining what pool to get a connection from;
-# these do not rely on the ``connection_pool_kw`` and can be determined by the
-# URL and potentially the ``urllib3.base.DEFAULT_PORTS`` dictionary.
-#
-# All custom key schemes should include the fields in this key at a minimum.
-BasePoolKey = collections.namedtuple('BasePoolKey', ('scheme', 'host', 'port'))
-
-# The fields to use when determining what pool to get a HTTP and HTTPS
-# connection from. All additional fields must be present in the PoolManager's
-# ``connection_pool_kw`` instance variable.
-HTTPPoolKey = collections.namedtuple(
-    'HTTPPoolKey', BasePoolKey._fields + ('timeout', 'retries',
-                                          'block', 'source_address')
-)
-HTTPSPoolKey = collections.namedtuple(
-    'HTTPSPoolKey', HTTPPoolKey._fields + SSL_KEYWORDS
-=======
 # All known keyword arguments that could be provided to the pool manager, its
 # pools, or the underlying connections. This is used to construct a pool key.
 _key_fields = (
@@ -47,7 +29,6 @@
     'key_port',  # int
     'key_timeout',  # int or float or Timeout
     'key_retries',  # int or Retry
-    'key_strict',  # bool
     'key_block',  # bool
     'key_source_address',  # str
     'key_key_file',  # str
@@ -63,7 +44,6 @@
     'key__proxy_headers',  # dict
     'key_socket_options',  # list of (level (int), optname (int), value (int or str)) tuples
     'key__socks_options',  # dict
->>>>>>> 1e7174b3
 )
 
 #: The namedtuple class used to construct keys for the connection pool.
@@ -219,14 +199,10 @@
         Get a :class:`ConnectionPool` based on the host, port, and scheme.
 
         If ``port`` isn't given, it will be derived from the ``scheme`` using
-<<<<<<< HEAD
-        ``urllib3.base.DEFAULT_PORTS``.
-=======
         ``urllib3.connectionpool.port_by_scheme``. If ``pool_kwargs`` is
         provided, it is merged with the instance's ``connection_pool_kw``
         variable and used to create the new connection pool, if one is
         needed.
->>>>>>> 1e7174b3
         """
 
         if not host:
