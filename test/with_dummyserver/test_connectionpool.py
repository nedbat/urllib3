import io
import logging
import socket
import sys
import unittest
import time
import warnings

import mock

from .. import (
<<<<<<< HEAD
    requires_network, onlyPy3,
=======
>>>>>>> ee564fd7
    TARPIT_HOST, VALID_SOURCE_ADDRESSES, INVALID_SOURCE_ADDRESSES,
)
from ..port_helpers import find_unused_port
from urllib3 import (
    encode_multipart_formdata,
    HTTPConnectionPool,
)
from urllib3.exceptions import (
    ConnectTimeoutError,
    EmptyPoolError,
    DecodeError,
    MaxRetryError,
    ReadTimeoutError,
    NewConnectionError,
    UnrewindableBodyError,
)
from urllib3.packages.six import b, u
from urllib3.packages.six.moves.urllib.parse import urlencode
from urllib3.util.retry import Retry, RequestHistory
from urllib3.util.timeout import Timeout

from dummyserver.testcase import HTTPDummyServerTestCase, SocketDummyServerTestCase
from dummyserver.server import NoIPv6Warning, HAS_IPV6_AND_DNS

from threading import Event

log = logging.getLogger('urllib3.connectionpool')
log.setLevel(logging.NOTSET)
log.addHandler(logging.StreamHandler(sys.stdout))


SHORT_TIMEOUT = 0.001
LONG_TIMEOUT = 0.1


def wait_for_socket(ready_event):
    ready_event.wait()
    ready_event.clear()


class TestConnectionPoolTimeouts(SocketDummyServerTestCase):

    def test_timeout_float(self):
        block_event = Event()
        ready_event = self.start_basic_handler(block_send=block_event, num=2)

        # Pool-global timeout
        pool = HTTPConnectionPool(self.host, self.port, timeout=SHORT_TIMEOUT, retries=False)
        self.addCleanup(pool.close)
        wait_for_socket(ready_event)
        self.assertRaises(ReadTimeoutError, pool.request, 'GET', '/')
        block_event.set()  # Release block

        # Shouldn't raise this time
        wait_for_socket(ready_event)
        block_event.set()  # Pre-release block
        pool.request('GET', '/')

    def test_conn_closed(self):
        block_event = Event()
        self.start_basic_handler(block_send=block_event, num=1)

        pool = HTTPConnectionPool(self.host, self.port, timeout=SHORT_TIMEOUT, retries=False)
        self.addCleanup(pool.close)
        conn = pool._get_conn()
        pool._put_conn(conn)
        try:
            pool.urlopen('GET', '/')
            self.fail("The request should fail with a timeout error.")
        except ReadTimeoutError:
            if conn.sock:
                self.assertRaises(socket.error, conn.sock.recv, 1024)
        finally:
            pool._put_conn(conn)

        block_event.set()

    def test_timeout(self):
        # Requests should time out when expected
        block_event = Event()
        ready_event = self.start_basic_handler(block_send=block_event, num=6)

        # Pool-global timeout
        timeout = Timeout(read=SHORT_TIMEOUT)
        pool = HTTPConnectionPool(self.host, self.port, timeout=timeout, retries=False)
        self.addCleanup(pool.close)

        wait_for_socket(ready_event)
        conn = pool._get_conn()
        self.assertRaises(ReadTimeoutError, pool._make_request, conn, 'GET', '/')
        pool._put_conn(conn)
        block_event.set()  # Release request

        wait_for_socket(ready_event)
        block_event.clear()
        self.assertRaises(ReadTimeoutError, pool.request, 'GET', '/')
        block_event.set()  # Release request

        # Request-specific timeouts should raise errors
        pool = HTTPConnectionPool(self.host, self.port, timeout=LONG_TIMEOUT, retries=False)
        self.addCleanup(pool.close)

        conn = pool._get_conn()
        wait_for_socket(ready_event)
        now = time.time()
        self.assertRaises(ReadTimeoutError, pool._make_request, conn, 'GET', '/', timeout=timeout)
        delta = time.time() - now
        block_event.set()  # Release request

        message = "timeout was pool-level LONG_TIMEOUT rather than request-level SHORT_TIMEOUT"
        self.assertTrue(delta < LONG_TIMEOUT, message)
        pool._put_conn(conn)

        wait_for_socket(ready_event)
        now = time.time()
        self.assertRaises(ReadTimeoutError, pool.request, 'GET', '/', timeout=timeout)
        delta = time.time() - now

        message = "timeout was pool-level LONG_TIMEOUT rather than request-level SHORT_TIMEOUT"
        self.assertTrue(delta < LONG_TIMEOUT, message)
        block_event.set()  # Release request

        # Timeout int/float passed directly to request and _make_request should
        # raise a request timeout
        wait_for_socket(ready_event)
        self.assertRaises(ReadTimeoutError, pool.request, 'GET', '/', timeout=SHORT_TIMEOUT)
        block_event.set()  # Release request

        wait_for_socket(ready_event)
        conn = pool._new_conn()
        # FIXME: This assert flakes sometimes. Not sure why.
        self.assertRaises(ReadTimeoutError,
                          pool._make_request,
                          conn, 'GET', '/',
                          timeout=SHORT_TIMEOUT)
        block_event.set()  # Release request

    def test_connect_timeout(self):
        url = '/'
        host, port = TARPIT_HOST, 80
        timeout = Timeout(connect=SHORT_TIMEOUT)

        # Pool-global timeout
        pool = HTTPConnectionPool(host, port, timeout=timeout)
        self.addCleanup(pool.close)
        conn = pool._get_conn()
        self.assertRaises(ConnectTimeoutError, pool._make_request, conn, 'GET', url)

        # Retries
        retries = Retry(connect=0)
        self.assertRaises(MaxRetryError, pool.request, 'GET', url, retries=retries)

        # Request-specific connection timeouts
        big_timeout = Timeout(read=LONG_TIMEOUT, connect=LONG_TIMEOUT)
        pool = HTTPConnectionPool(host, port, timeout=big_timeout, retries=False)
        self.addCleanup(pool.close)
        conn = pool._get_conn()
        self.assertRaises(ConnectTimeoutError,
                          pool._make_request,
                          conn, 'GET', url,
                          timeout=timeout)

        pool._put_conn(conn)
        self.assertRaises(ConnectTimeoutError, pool.request, 'GET', url, timeout=timeout)

    def test_total_applies_connect(self):
        host, port = TARPIT_HOST, 80

        timeout = Timeout(total=None, connect=SHORT_TIMEOUT)
        pool = HTTPConnectionPool(host, port, timeout=timeout)
        self.addCleanup(pool.close)
        conn = pool._get_conn()
        self.assertRaises(ConnectTimeoutError, pool._make_request, conn, 'GET', '/')

        timeout = Timeout(connect=3, read=5, total=SHORT_TIMEOUT)
        pool = HTTPConnectionPool(host, port, timeout=timeout)
        self.addCleanup(pool.close)
        conn = pool._get_conn()
        self.assertRaises(ConnectTimeoutError, pool._make_request, conn, 'GET', '/')

    def test_total_timeout(self):
        block_event = Event()
        ready_event = self.start_basic_handler(block_send=block_event, num=2)

        wait_for_socket(ready_event)
        # This will get the socket to raise an EAGAIN on the read
        timeout = Timeout(connect=3, read=SHORT_TIMEOUT)
        pool = HTTPConnectionPool(self.host, self.port, timeout=timeout, retries=False)
        self.addCleanup(pool.close)
        self.assertRaises(ReadTimeoutError, pool.request, 'GET', '/')

        block_event.set()
        wait_for_socket(ready_event)
        block_event.clear()

        # The connect should succeed and this should hit the read timeout
        timeout = Timeout(connect=3, read=5, total=SHORT_TIMEOUT)
        pool = HTTPConnectionPool(self.host, self.port, timeout=timeout, retries=False)
        self.addCleanup(pool.close)
        self.assertRaises(ReadTimeoutError, pool.request, 'GET', '/')

    def test_create_connection_timeout(self):
        timeout = Timeout(connect=SHORT_TIMEOUT, total=LONG_TIMEOUT)
        pool = HTTPConnectionPool(TARPIT_HOST, self.port, timeout=timeout, retries=False)
        self.addCleanup(pool.close)
        conn = pool._new_conn()
        self.assertRaises(ConnectTimeoutError, conn.connect)


class TestConnectionPool(HTTPDummyServerTestCase):

    def setUp(self):
        self.pool = HTTPConnectionPool(self.host, self.port)
        self.addCleanup(self.pool.close)

    def test_get(self):
        r = self.pool.request('GET', '/specific_method',
                              fields={'method': 'GET'})
        self.assertEqual(r.status, 200, r.data)

    def test_post_url(self):
        r = self.pool.request('POST', '/specific_method',
                              fields={'method': 'POST'})
        self.assertEqual(r.status, 200, r.data)

    def test_urlopen_put(self):
        r = self.pool.urlopen('PUT', '/specific_method?method=PUT')
        self.assertEqual(r.status, 200, r.data)

    def test_wrong_specific_method(self):
        # To make sure the dummy server is actually returning failed responses
        r = self.pool.request('GET', '/specific_method',
                              fields={'method': 'POST'})
        self.assertEqual(r.status, 400, r.data)

        r = self.pool.request('POST', '/specific_method',
                              fields={'method': 'GET'})
        self.assertEqual(r.status, 400, r.data)

    def test_upload(self):
        data = "I'm in ur multipart form-data, hazing a cheezburgr"
        fields = {
            'upload_param': 'filefield',
            'upload_filename': 'lolcat.txt',
            'upload_size': len(data),
            'filefield': ('lolcat.txt', data),
        }

        r = self.pool.request('POST', '/upload', fields=fields)
        self.assertEqual(r.status, 200, r.data)

    def test_one_name_multiple_values(self):
        fields = [
            ('foo', 'a'),
            ('foo', 'b'),
        ]

        # urlencode
        r = self.pool.request('GET', '/echo', fields=fields)
        self.assertEqual(r.data, b'foo=a&foo=b')

        # multipart
        r = self.pool.request('POST', '/echo', fields=fields)
        self.assertEqual(r.data.count(b'name="foo"'), 2)

    def test_request_method_body(self):
        body = b'hi'
        r = self.pool.request('POST', '/echo', body=body)
        self.assertEqual(r.data, body)

        fields = [('hi', 'hello')]
        self.assertRaises(TypeError, self.pool.request, 'POST', '/echo', body=body, fields=fields)

    def test_unicode_upload(self):
        fieldname = u('myfile')
        filename = u('\xe2\x99\xa5.txt')
        data = u('\xe2\x99\xa5').encode('utf8')
        size = len(data)

        fields = {
            u('upload_param'): fieldname,
            u('upload_filename'): filename,
            u('upload_size'): size,
            fieldname: (filename, data),
        }

        r = self.pool.request('POST', '/upload', fields=fields)
        self.assertEqual(r.status, 200, r.data)

    def test_nagle(self):
        """ Test that connections have TCP_NODELAY turned on """
        # This test needs to be here in order to be run. socket.create_connection actually tries
        # to connect to the host provided so we need a dummyserver to be running.
        pool = HTTPConnectionPool(self.host, self.port)
        conn = pool._get_conn()
        pool._make_request(conn, 'GET', '/')
        tcp_nodelay_setting = conn.sock.getsockopt(socket.IPPROTO_TCP, socket.TCP_NODELAY)
        self.assertTrue(tcp_nodelay_setting)

    def test_socket_options(self):
        """Test that connections accept socket options."""
        # This test needs to be here in order to be run. socket.create_connection actually tries to
        # connect to the host provided so we need a dummyserver to be running.
        pool = HTTPConnectionPool(self.host, self.port, socket_options=[
            (socket.SOL_SOCKET, socket.SO_KEEPALIVE, 1)
        ])
        s = pool._new_conn()._new_conn()  # Get the socket
        using_keepalive = s.getsockopt(socket.SOL_SOCKET, socket.SO_KEEPALIVE) > 0
        self.assertTrue(using_keepalive)
        s.close()

    def test_disable_default_socket_options(self):
        """Test that passing None disables all socket options."""
        # This test needs to be here in order to be run. socket.create_connection actually tries
        # to connect to the host provided so we need a dummyserver to be running.
        pool = HTTPConnectionPool(self.host, self.port, socket_options=None)
        s = pool._new_conn()._new_conn()
        using_nagle = s.getsockopt(socket.IPPROTO_TCP, socket.TCP_NODELAY) == 0
        self.assertTrue(using_nagle)
        s.close()

    def test_defaults_are_applied(self):
        """Test that modifying the default socket options works."""
        # This test needs to be here in order to be run. socket.create_connection actually tries
        # to connect to the host provided so we need a dummyserver to be running.
        pool = HTTPConnectionPool(self.host, self.port)
        # Get the HTTPConnection instance
        conn = pool._new_conn()
        # Update the default socket options
        conn.default_socket_options += [(socket.SOL_SOCKET, socket.SO_KEEPALIVE, 1)]
        s = conn._new_conn()
        nagle_disabled = s.getsockopt(socket.IPPROTO_TCP, socket.TCP_NODELAY) > 0
        using_keepalive = s.getsockopt(socket.SOL_SOCKET, socket.SO_KEEPALIVE) > 0
        self.assertTrue(nagle_disabled)
        self.assertTrue(using_keepalive)

    def test_connection_error_retries(self):
        """ ECONNREFUSED error should raise a connection error, with retries """
        port = find_unused_port()
        pool = HTTPConnectionPool(self.host, port)
        try:
            pool.request('GET', '/', retries=Retry(connect=3))
            self.fail("Should have failed with a connection error.")
        except MaxRetryError as e:
            self.assertEqual(type(e.reason), NewConnectionError)

    def test_timeout_success(self):
        timeout = Timeout(connect=3, read=5, total=None)
        pool = HTTPConnectionPool(self.host, self.port, timeout=timeout)
        pool.request('GET', '/')
        # This should not raise a "Timeout already started" error
        pool.request('GET', '/')

        pool = HTTPConnectionPool(self.host, self.port, timeout=timeout)
        # This should also not raise a "Timeout already started" error
        pool.request('GET', '/')

        timeout = Timeout(total=None)
        pool = HTTPConnectionPool(self.host, self.port, timeout=timeout)
        pool.request('GET', '/')

    def test_tunnel(self):
        # note the actual httplib.py has no tests for this functionality
        timeout = Timeout(total=None)
        pool = HTTPConnectionPool(self.host, self.port, timeout=timeout)
        conn = pool._get_conn()
<<<<<<< HEAD
        conn.set_tunnel(self.host, self.port)
=======
        try:
            conn.set_tunnel(self.host, self.port)
        except AttributeError:  # python 2.6
            conn._set_tunnel(self.host, self.port)
>>>>>>> ee564fd7

        conn._tunnel = mock.Mock(return_value=None)
        pool._make_request(conn, 'GET', '/')
        conn._tunnel.assert_called_once_with()

        # test that it's not called when tunnel is not set
        timeout = Timeout(total=None)
        pool = HTTPConnectionPool(self.host, self.port, timeout=timeout)
        conn = pool._get_conn()

        conn._tunnel = mock.Mock(return_value=None)
        pool._make_request(conn, 'GET', '/')
        self.assertEqual(conn._tunnel.called, False)

    def test_redirect(self):
        r = self.pool.request('GET', '/redirect', fields={'target': '/'}, redirect=False)
        self.assertEqual(r.status, 303)

        r = self.pool.request('GET', '/redirect', fields={'target': '/'})
        self.assertEqual(r.status, 200)
        self.assertEqual(r.data, b'Dummy server!')

    def test_bad_connect(self):
        pool = HTTPConnectionPool('badhost.invalid', self.port)
        try:
            pool.request('GET', '/', retries=5)
            self.fail("should raise timeout exception here")
        except MaxRetryError as e:
            self.assertEqual(type(e.reason), NewConnectionError)

    def test_keepalive(self):
        pool = HTTPConnectionPool(self.host, self.port, block=True, maxsize=1)

        r = pool.request('GET', '/keepalive?close=0')
        r = pool.request('GET', '/keepalive?close=0')

        self.assertEqual(r.status, 200)
        self.assertEqual(pool.num_connections, 1)
        self.assertEqual(pool.num_requests, 2)

    def test_keepalive_close(self):
        pool = HTTPConnectionPool(self.host, self.port,
                                  block=True, maxsize=1, timeout=2)

        r = pool.request('GET', '/keepalive?close=1', retries=0,
                         headers={
                             "Connection": "close",
                         })

        self.assertEqual(pool.num_connections, 1)

        # The dummyserver will have responded with Connection:close,
        # and httplib will properly cleanup the socket.

        # We grab the HTTPConnection object straight from the Queue,
        # because _get_conn() is where the check & reset occurs
        # pylint: disable-msg=W0212
        conn = pool.pool.get()
        self.assertEqual(conn.sock, None)
        pool._put_conn(conn)

        # Now with keep-alive
        r = pool.request('GET', '/keepalive?close=0', retries=0,
                         headers={
                             "Connection": "keep-alive",
                         })

        # The dummyserver responded with Connection:keep-alive, the connection
        # persists.
        conn = pool.pool.get()
        self.assertNotEqual(conn.sock, None)
        pool._put_conn(conn)

        # Another request asking the server to close the connection. This one
        # should get cleaned up for the next request.
        r = pool.request('GET', '/keepalive?close=1', retries=0,
                         headers={
                             "Connection": "close",
                         })

        self.assertEqual(r.status, 200)

        conn = pool.pool.get()
        self.assertEqual(conn.sock, None)
        pool._put_conn(conn)

        # Next request
        r = pool.request('GET', '/keepalive?close=0')

    def test_post_with_urlencode(self):
        data = {'banana': 'hammock', 'lol': 'cat'}
        r = self.pool.request('POST', '/echo', fields=data, encode_multipart=False)
        self.assertEqual(r.data.decode('utf-8'), urlencode(data))

    def test_post_with_multipart(self):
        data = {'banana': 'hammock', 'lol': 'cat'}
        r = self.pool.request('POST', '/echo',
                              fields=data,
                              encode_multipart=True)
        body = r.data.split(b'\r\n')

        encoded_data = encode_multipart_formdata(data)[0]
        expected_body = encoded_data.split(b'\r\n')

        # TODO: Get rid of extra parsing stuff when you can specify
        # a custom boundary to encode_multipart_formdata
        """
        We need to loop the return lines because a timestamp is attached
        from within encode_multipart_formdata. When the server echos back
        the data, it has the timestamp from when the data was encoded, which
        is not equivalent to when we run encode_multipart_formdata on
        the data again.
        """
        for i, line in enumerate(body):
            if line.startswith(b'--'):
                continue

            self.assertEqual(body[i], expected_body[i])

    def test_check_gzip(self):
        r = self.pool.request('GET', '/encodingrequest',
                              headers={'accept-encoding': 'gzip'})
        self.assertEqual(r.headers.get('content-encoding'), 'gzip')
        self.assertEqual(r.data, b'hello, world!')

    def test_check_deflate(self):
        r = self.pool.request('GET', '/encodingrequest',
                              headers={'accept-encoding': 'deflate'})
        self.assertEqual(r.headers.get('content-encoding'), 'deflate')
        self.assertEqual(r.data, b'hello, world!')

    def test_bad_decode(self):
        self.assertRaises(DecodeError, self.pool.request,
                          'GET', '/encodingrequest',
                          headers={'accept-encoding': 'garbage-deflate'})

        self.assertRaises(DecodeError, self.pool.request,
                          'GET', '/encodingrequest',
                          headers={'accept-encoding': 'garbage-gzip'})

    def test_connection_count(self):
        pool = HTTPConnectionPool(self.host, self.port, maxsize=1)

        pool.request('GET', '/')
        pool.request('GET', '/')
        pool.request('GET', '/')

        self.assertEqual(pool.num_connections, 1)
        self.assertEqual(pool.num_requests, 3)

    def test_connection_count_bigpool(self):
        http_pool = HTTPConnectionPool(self.host, self.port, maxsize=16)

        http_pool.request('GET', '/')
        http_pool.request('GET', '/')
        http_pool.request('GET', '/')

        self.assertEqual(http_pool.num_connections, 1)
        self.assertEqual(http_pool.num_requests, 3)

    def test_partial_response(self):
        pool = HTTPConnectionPool(self.host, self.port, maxsize=1)

        req_data = {'lol': 'cat'}
        resp_data = urlencode(req_data).encode('utf-8')

        r = pool.request('GET', '/echo', fields=req_data, preload_content=False)

        self.assertEqual(r.read(5), resp_data[:5])
        self.assertEqual(r.read(), resp_data[5:])

    def test_lazy_load_twice(self):
        # This test is sad and confusing. Need to figure out what's
        # going on with partial reads and socket reuse.

        pool = HTTPConnectionPool(self.host, self.port, block=True, maxsize=1, timeout=2)

        payload_size = 1024 * 2
        first_chunk = 512

        boundary = 'foo'

        req_data = {'count': 'a' * payload_size}
        resp_data = encode_multipart_formdata(req_data, boundary=boundary)[0]

        req2_data = {'count': 'b' * payload_size}
        resp2_data = encode_multipart_formdata(req2_data, boundary=boundary)[0]

        r1 = pool.request('POST', '/echo',
                          fields=req_data,
                          multipart_boundary=boundary,
                          preload_content=False)

        self.assertEqual(r1.read(first_chunk), resp_data[:first_chunk])

        try:
            r2 = pool.request('POST', '/echo', fields=req2_data, multipart_boundary=boundary,
                              preload_content=False, pool_timeout=0.001)

            # This branch should generally bail here, but maybe someday it will
            # work? Perhaps by some sort of magic. Consider it a TODO.

            self.assertEqual(r2.read(first_chunk), resp2_data[:first_chunk])

            self.assertEqual(r1.read(), resp_data[first_chunk:])
            self.assertEqual(r2.read(), resp2_data[first_chunk:])
            self.assertEqual(pool.num_requests, 2)

        except EmptyPoolError:
            self.assertEqual(r1.read(), resp_data[first_chunk:])
            self.assertEqual(pool.num_requests, 1)

        self.assertEqual(pool.num_connections, 1)

    def test_for_double_release(self):
        MAXSIZE = 5

        # Check default state
        pool = HTTPConnectionPool(self.host, self.port, maxsize=MAXSIZE)
        self.assertEqual(pool.num_connections, 0)
        self.assertEqual(pool.pool.qsize(), MAXSIZE)

        # Make an empty slot for testing
        pool.pool.get()
        self.assertEqual(pool.pool.qsize(), MAXSIZE-1)

        # Check state after simple request
        pool.urlopen('GET', '/')
        self.assertEqual(pool.pool.qsize(), MAXSIZE-1)

        # Check state without release
        pool.urlopen('GET', '/', preload_content=False)
        self.assertEqual(pool.pool.qsize(), MAXSIZE-2)

        pool.urlopen('GET', '/')
        self.assertEqual(pool.pool.qsize(), MAXSIZE-2)

        # Check state after read
        pool.urlopen('GET', '/').data
        self.assertEqual(pool.pool.qsize(), MAXSIZE-2)

        pool.urlopen('GET', '/')
        self.assertEqual(pool.pool.qsize(), MAXSIZE-2)

    def test_release_conn_parameter(self):
        MAXSIZE = 5
        pool = HTTPConnectionPool(self.host, self.port, maxsize=MAXSIZE)
        self.assertEqual(pool.pool.qsize(), MAXSIZE)

        # Make request without releasing connection
        pool.request('GET', '/', release_conn=False, preload_content=False)
        self.assertEqual(pool.pool.qsize(), MAXSIZE-1)

    def test_dns_error(self):
        pool = HTTPConnectionPool('thishostdoesnotexist.invalid', self.port, timeout=0.001)
        self.assertRaises(MaxRetryError, pool.request, 'GET', '/test', retries=2)

    def test_source_address(self):
        for addr, is_ipv6 in VALID_SOURCE_ADDRESSES:
            if is_ipv6 and not HAS_IPV6_AND_DNS:
                warnings.warn("No IPv6 support: skipping.",
                              NoIPv6Warning)
                continue
            pool = HTTPConnectionPool(self.host, self.port,
                                      source_address=addr, retries=False)
            r = pool.request('GET', '/source_address')
            self.assertEqual(r.data, b(addr[0]))

    def test_source_address_error(self):
        for addr in INVALID_SOURCE_ADDRESSES:
            pool = HTTPConnectionPool(self.host, self.port, source_address=addr, retries=False)
            # FIXME: This assert flakes sometimes. Not sure why.
            self.assertRaises(NewConnectionError,
                              pool.request,
                              'GET', '/source_address?{0}'.format(addr))

    def test_stream_keepalive(self):
        x = 2

        for _ in range(x):
            response = self.pool.request(
                    'GET',
                    '/chunked',
                    headers={
                        'Connection': 'keep-alive',
                        },
                    preload_content=False,
                    retries=False,
                    )
            for chunk in response.stream(3):
                self.assertEqual(chunk, b'123')

        self.assertEqual(self.pool.num_connections, 1)
        self.assertEqual(self.pool.num_requests, x)

    def test_chunked_gzip(self):
        response = self.pool.request(
                'GET',
                '/chunked_gzip',
                preload_content=False,
                decode_content=True,
                )

        self.assertEqual(b'123' * 4, response.read())

    def test_cleanup_on_connection_error(self):
        '''
        Test that connections are recycled to the pool on
        connection errors where no http response is received.
        '''
        poolsize = 3
        with HTTPConnectionPool(self.host, self.port, maxsize=poolsize, block=True) as http:
            self.assertEqual(http.pool.qsize(), poolsize)

            # force a connection error by supplying a non-existent
            # url. We won't get a response for this  and so the
            # conn won't be implicitly returned to the pool.
            self.assertRaises(MaxRetryError,
                              http.request,
                              'GET', '/redirect',
                              fields={'target': '/'}, release_conn=False, retries=0)

            r = http.request('GET', '/redirect',
                             fields={'target': '/'},
                             release_conn=False,
                             retries=1)
            r.release_conn()

            # the pool should still contain poolsize elements
            self.assertEqual(http.pool.qsize(), http.pool.maxsize)

    def test_mixed_case_hostname(self):
        pool = HTTPConnectionPool("LoCaLhOsT", self.port)
        response = pool.request('GET', "http://LoCaLhOsT:%d/" % self.port)
        self.assertEqual(response.status, 200)


class TestRetry(HTTPDummyServerTestCase):
    def setUp(self):
        self.pool = HTTPConnectionPool(self.host, self.port)

    def test_max_retry(self):
        try:
            r = self.pool.request('GET', '/redirect',
                                  fields={'target': '/'},
                                  retries=0)
            self.fail("Failed to raise MaxRetryError exception, returned %r" % r.status)
        except MaxRetryError:
            pass

    def test_disabled_retry(self):
        """ Disabled retries should disable redirect handling. """
        r = self.pool.request('GET', '/redirect',
                              fields={'target': '/'},
                              retries=False)
        self.assertEqual(r.status, 303)

        r = self.pool.request('GET', '/redirect',
                              fields={'target': '/'},
                              retries=Retry(redirect=False))
        self.assertEqual(r.status, 303)

        pool = HTTPConnectionPool('thishostdoesnotexist.invalid', self.port, timeout=0.001)
        self.assertRaises(NewConnectionError, pool.request, 'GET', '/test', retries=False)

    def test_read_retries(self):
        """ Should retry for status codes in the whitelist """
        retry = Retry(read=1, status_forcelist=[418])
        resp = self.pool.request('GET', '/successful_retry',
                                 headers={'test-name': 'test_read_retries'},
                                 retries=retry)
        self.assertEqual(resp.status, 200)

    def test_read_total_retries(self):
        """ HTTP response w/ status code in the whitelist should be retried """
        headers = {'test-name': 'test_read_total_retries'}
        retry = Retry(total=1, status_forcelist=[418])
        resp = self.pool.request('GET', '/successful_retry',
                                 headers=headers, retries=retry)
        self.assertEqual(resp.status, 200)

    def test_retries_wrong_whitelist(self):
        """HTTP response w/ status code not in whitelist shouldn't be retried"""
        retry = Retry(total=1, status_forcelist=[202])
        resp = self.pool.request('GET', '/successful_retry',
                                 headers={'test-name': 'test_wrong_whitelist'},
                                 retries=retry)
        self.assertEqual(resp.status, 418)

    def test_default_method_whitelist_retried(self):
        """ urllib3 should retry methods in the default method whitelist """
        retry = Retry(total=1, status_forcelist=[418])
        resp = self.pool.request('OPTIONS', '/successful_retry',
                                 headers={'test-name': 'test_default_whitelist'},
                                 retries=retry)
        self.assertEqual(resp.status, 200)

    def test_retries_wrong_method_list(self):
        """Method not in our whitelist should not be retried, even if code matches"""
        headers = {'test-name': 'test_wrong_method_whitelist'}
        retry = Retry(total=1, status_forcelist=[418],
                      method_whitelist=['POST'])
        resp = self.pool.request('GET', '/successful_retry',
                                 headers=headers, retries=retry)
        self.assertEqual(resp.status, 418)

    def test_read_retries_unsuccessful(self):
        headers = {'test-name': 'test_read_retries_unsuccessful'}
        resp = self.pool.request('GET', '/successful_retry',
                                 headers=headers, retries=1)
        self.assertEqual(resp.status, 418)

    def test_retry_reuse_safe(self):
        """ It should be possible to reuse a Retry object across requests """
        headers = {'test-name': 'test_retry_safe'}
        retry = Retry(total=1, status_forcelist=[418])
        resp = self.pool.request('GET', '/successful_retry',
                                 headers=headers, retries=retry)
        self.assertEqual(resp.status, 200)
        resp = self.pool.request('GET', '/successful_retry',
                                 headers=headers, retries=retry)
        self.assertEqual(resp.status, 200)

    def test_retry_return_in_response(self):
        headers = {'test-name': 'test_retry_return_in_response'}
        retry = Retry(total=2, status_forcelist=[418])
        resp = self.pool.request('GET', '/successful_retry',
                                 headers=headers, retries=retry)
        self.assertEqual(resp.status, 200)
        self.assertEqual(resp.retries.total, 1)
        self.assertEqual(resp.retries.history,
                         (RequestHistory('GET', '/successful_retry', None, 418, None),))

    def test_retry_redirect_history(self):
        resp = self.pool.request('GET', '/redirect', fields={'target': '/'})
        self.assertEqual(resp.status, 200)
        self.assertEqual(resp.retries.history,
                         (RequestHistory('GET', '/redirect?target=%2F', None, 303, '/'),))

    def test_multi_redirect_history(self):
        r = self.pool.request('GET', '/multi_redirect',
                              fields={'redirect_codes': '303,302,200'},
                              redirect=False)
        self.assertEqual(r.status, 303)
        self.assertEqual(r.retries.history, tuple())

        r = self.pool.request('GET', '/multi_redirect', retries=10,
                              fields={'redirect_codes': '303,302,301,307,302,200'})
        self.assertEqual(r.status, 200)
        self.assertEqual(r.data, b'Done redirecting')

        expected = [(303, '/multi_redirect?redirect_codes=302,301,307,302,200'),
                    (302, '/multi_redirect?redirect_codes=301,307,302,200'),
                    (301, '/multi_redirect?redirect_codes=307,302,200'),
                    (307, '/multi_redirect?redirect_codes=302,200'),
                    (302, '/multi_redirect?redirect_codes=200')]
        actual = [(history.status, history.redirect_location) for history in r.retries.history]
        self.assertEqual(actual, expected)


class TestRetryAfter(HTTPDummyServerTestCase):
    def setUp(self):
        self.pool = HTTPConnectionPool(self.host, self.port)

    def test_retry_after(self):
        # Request twice in a second to get a 429 response.
        r = self.pool.request('GET', '/retry_after',
                              fields={'status': '429 Too Many Requests'},
                              retries=False)
        r = self.pool.request('GET', '/retry_after',
                              fields={'status': '429 Too Many Requests'},
                              retries=False)
        self.assertEqual(r.status, 429)

        r = self.pool.request('GET', '/retry_after',
                              fields={'status': '429 Too Many Requests'},
                              retries=True)
        self.assertEqual(r.status, 200)

        # Request twice in a second to get a 503 response.
        r = self.pool.request('GET', '/retry_after',
                              fields={'status': '503 Service Unavailable'},
                              retries=False)
        r = self.pool.request('GET', '/retry_after',
                              fields={'status': '503 Service Unavailable'},
                              retries=False)
        self.assertEqual(r.status, 503)

        r = self.pool.request('GET', '/retry_after',
                              fields={'status': '503 Service Unavailable'},
                              retries=True)
        self.assertEqual(r.status, 200)

        # Ignore Retry-After header on status which is not defined in
        # Retry.RETRY_AFTER_STATUS_CODES.
        r = self.pool.request('GET', '/retry_after',
                              fields={'status': "418 I'm a teapot"},
                              retries=True)
        self.assertEqual(r.status, 418)

    def test_redirect_after(self):
        r = self.pool.request('GET', '/redirect_after', retries=False)
        self.assertEqual(r.status, 303)

        t = time.time()
        r = self.pool.request('GET', '/redirect_after')
        self.assertEqual(r.status, 200)
        delta = time.time() - t
        self.assertTrue(delta >= 1)

        t = time.time()
        timestamp = t + 2
        r = self.pool.request('GET', '/redirect_after?date=' + str(timestamp))
        self.assertEqual(r.status, 200)
        delta = time.time() - t
        self.assertTrue(delta >= 1)

        # Retry-After is past
        t = time.time()
        timestamp = t - 1
        r = self.pool.request('GET', '/redirect_after?date=' + str(timestamp))
        delta = time.time() - t
        self.assertEqual(r.status, 200)
        self.assertTrue(delta < 1)


class TestFileBodiesOnRetryOrRedirect(HTTPDummyServerTestCase):
    def setUp(self):
        self.pool = HTTPConnectionPool(self.host, self.port, timeout=0.1)

    def test_retries_put_filehandle(self):
        """HTTP PUT retry with a file-like object should not timeout"""
        retry = Retry(total=3, status_forcelist=[418])
        # httplib reads in 8k chunks; use a larger content length
        content_length = 65535
        data = b'A' * content_length
        uploaded_file = io.BytesIO(data)
        headers = {'test-name': 'test_retries_put_filehandle',
                   'Content-Length': str(content_length)}
        resp = self.pool.urlopen('PUT', '/successful_retry',
                                 headers=headers,
                                 retries=retry,
                                 body=uploaded_file,
                                 assert_same_host=False, redirect=False)
        self.assertEqual(resp.status, 200)

    def test_redirect_put_file(self):
        """PUT with file object should work with a redirection response"""
        retry = Retry(total=3, status_forcelist=[418])
        # httplib reads in 8k chunks; use a larger content length
        content_length = 65535
        data = b'A' * content_length
        uploaded_file = io.BytesIO(data)
        headers = {'test-name': 'test_redirect_put_file',
                   'Content-Length': str(content_length)}
        url = '/redirect?target=/echo&status=307'
        resp = self.pool.urlopen('PUT', url,
                                 headers=headers,
                                 retries=retry,
                                 body=uploaded_file,
                                 assert_same_host=False, redirect=True)
        self.assertEqual(resp.status, 200)
        self.assertEqual(resp.data, data)

    def test_redirect_with_failed_tell(self):
        """Abort request if failed to get a position from tell()"""
        class BadTellObject(io.BytesIO):

            def tell(self):
                raise IOError

        body = BadTellObject(b'the data')
        url = '/redirect?target=/successful_retry'
        # httplib uses fileno if Content-Length isn't supplied,
        # which is unsupported by BytesIO.
        headers = {'Content-Length': '8'}
        try:
            self.pool.urlopen('PUT', url, headers=headers, body=body)
            self.fail('PUT successful despite failed rewind.')
        except UnrewindableBodyError as e:
            self.assertTrue('Unable to record file position for' in str(e))


if __name__ == '__main__':
    unittest.main()<|MERGE_RESOLUTION|>--- conflicted
+++ resolved
@@ -9,10 +9,6 @@
 import mock
 
 from .. import (
-<<<<<<< HEAD
-    requires_network, onlyPy3,
-=======
->>>>>>> ee564fd7
     TARPIT_HOST, VALID_SOURCE_ADDRESSES, INVALID_SOURCE_ADDRESSES,
 )
 from ..port_helpers import find_unused_port
@@ -379,14 +375,7 @@
         timeout = Timeout(total=None)
         pool = HTTPConnectionPool(self.host, self.port, timeout=timeout)
         conn = pool._get_conn()
-<<<<<<< HEAD
         conn.set_tunnel(self.host, self.port)
-=======
-        try:
-            conn.set_tunnel(self.host, self.port)
-        except AttributeError:  # python 2.6
-            conn._set_tunnel(self.host, self.port)
->>>>>>> ee564fd7
 
         conn._tunnel = mock.Mock(return_value=None)
         pool._make_request(conn, 'GET', '/')
